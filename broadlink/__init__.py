--- conflicted
+++ resolved
@@ -74,11 +74,7 @@
         0x62bc: (rm4, "RM4 mini", "Broadlink"),
         0x62be: (rm4, "RM4C mini", "Broadlink"),
         0x648d: (rm4, "RM4 mini", "Broadlink"),
-<<<<<<< HEAD
         0x649b: (rm4, "RM4 pro", "Broadlink"),
-
-=======
->>>>>>> a4f76bcf
         0x2714: (a1, "e-Sensor", "Broadlink"),
         0x4eb5: (mp1, "MP1-1K4S", "Broadlink"),
         0x4ef7: (mp1, "MP1-1K4S", "Broadlink (OEM)"),
