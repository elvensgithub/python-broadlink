--- conflicted
+++ resolved
@@ -235,20 +235,18 @@
 
         return True
 
-<<<<<<< HEAD
     def get_fwversion(self):
         packet = bytearray([0x68])
         response = self.send_packet(0x6a, packet)
         check_error(response[0x22:0x24])
         payload = self.decrypt(response[0x38:])
         return payload[0x4] | payload[0x5] << 8        
-=======
+
     def change_name(self, name):
         packet = bytearray(4)
         packet.extend(map(ord, name))
         response = self.send_packet(0x6a, packet)
         check_error(response[0x22:0x24])
->>>>>>> 76bcfd0b
 
     def get_type(self):
         return self.type
