#!/usr/bin/python3
"""The python-broadlink library."""
import socket
from typing import Generator, List, Union, Tuple

from .alarm import S1C
from .climate import hysen
from .cover import dooya
from .device import device, scan
from .exceptions import exception
from .light import lb1
from .remote import rm, rm4
from .sensor import a1
from .switch import bg1, mp1, sp1, sp2, sp4


SUPPORTED_TYPES = {
    0x0000: (sp1, "SP1", "Broadlink"),
    0x2711: (sp2, "SP2", "Broadlink"),
    0x2716: (sp2, "NEO PRO", "Ankuoo"),
    0x2717: (sp2, "NEO", "Ankuoo"),
    0x2719: (sp2, "SP2-compatible", "Honeywell"),
    0x271a: (sp2, "SP2-compatible", "Honeywell"),
    0x2720: (sp2, "SP mini", "Broadlink"),
    0x2728: (sp2, "SP2-compatible", "URANT"),
    0x2733: (sp2, "SP3", "Broadlink"),
    0x2736: (sp2, "SP mini+", "Broadlink"),
    0x273e: (sp2, "SP mini", "Broadlink"),
    0x7530: (sp2, "SP2", "Broadlink (OEM)"),
    0x7539: (sp2, "SP2-IL", "Broadlink (OEM)"),
    0x753e: (sp2, "SP mini 3", "Broadlink"),
    0x7540: (sp2, "MP2", "Broadlink"),
    0X7544: (sp2, "SP2-CL", "Broadlink"),
    0x7546: (sp2, "SP2-UK/BR/IN", "Broadlink (OEM)"),
    0x7547: (sp2, "SC1", "Broadlink"),
    0x7918: (sp2, "SP2", "Broadlink (OEM)"),
    0x7919: (sp2, "SP2-compatible", "Honeywell"),
    0x791a: (sp2, "SP2-compatible", "Honeywell"),
    0x7d00: (sp2, "SP3-EU", "Broadlink (OEM)"),
    0x7d0d: (sp2, "SP mini 3", "Broadlink (OEM)"),
    0x9479: (sp2, "SP3S-US", "Broadlink"),
    0x947a: (sp2, "SP3S-EU", "Broadlink"),
    0x7579: (sp4, "SP4L-EU", "Broadlink"),
<<<<<<< HEAD
    0x7583: (sp4, "SP mini 3", "Broadlink (OEM)"),
=======
    0x7d11: (sp4, "SP mini 3", "Broadlink (OEM)"),
>>>>>>> f11d825e
    0x2712: (rm, "RM pro/pro+", "Broadlink"),
    0x272a: (rm, "RM pro", "Broadlink"),
    0x2737: (rm, "RM mini 3", "Broadlink"),
    0x273d: (rm, "RM pro", "Broadlink"),
    0x277c: (rm, "RM home", "Broadlink"),
    0x2783: (rm, "RM home", "Broadlink"),
    0x2787: (rm, "RM pro", "Broadlink"),
    0x278b: (rm, "RM plus", "Broadlink"),
    0x278f: (rm, "RM mini", "Broadlink"),
    0x2797: (rm, "RM pro+", "Broadlink"),
    0x279d: (rm, "RM pro+", "Broadlink"),
    0x27a1: (rm, "RM plus", "Broadlink"),
    0x27a6: (rm, "RM plus", "Broadlink"),
    0x27a9: (rm, "RM pro+", "Broadlink"),
    0x27c2: (rm, "RM mini 3", "Broadlink"),
    0x27c3: (rm, "RM pro+", "Broadlink"),
    0x27cc: (rm, "RM mini 3", "Broadlink"),
    0x27cd: (rm, "RM mini 3", "Broadlink"),
    0x27d0: (rm, "RM mini 3", "Broadlink"),
    0x27d1: (rm, "RM mini 3", "Broadlink"),
    0x27de: (rm, "RM mini 3", "Broadlink"),
    0x51da: (rm4, "RM4 mini", "Broadlink"),
    0x5f36: (rm4, "RM mini 3", "Broadlink"),
    0x6026: (rm4, "RM4 pro", "Broadlink"),
    0x6070: (rm4, "RM4C mini", "Broadlink"),
    0x610e: (rm4, "RM4 mini", "Broadlink"),
    0x610f: (rm4, "RM4C mini", "Broadlink"),
    0x61a2: (rm4, "RM4 pro", "Broadlink"),
    0x62bc: (rm4, "RM4 mini", "Broadlink"),
    0x62be: (rm4, "RM4C mini", "Broadlink"),
    0x648d: (rm4, "RM4 mini", "Broadlink"),
    0x649b: (rm4, "RM4 pro", "Broadlink"),
    0x2714: (a1, "e-Sensor", "Broadlink"),
    0x4eb5: (mp1, "MP1-1K4S", "Broadlink"),
    0x4ef7: (mp1, "MP1-1K4S", "Broadlink (OEM)"),
    0x4f1b: (mp1, "MP1-1K3S2U", "Broadlink (OEM)"),
    0x4f65: (mp1, "MP1-1K3S2U", "Broadlink"),
    0x5043: (lb1, "SB800TD", "Broadlink (OEM)"),
    0x504e: (lb1, "LB1", "Broadlink"),
    0x60c7: (lb1, "LB1", "Broadlink"),
    0x60c8: (lb1, "LB1", "Broadlink"),
    0x6112: (lb1, "LB1", "Broadlink"),
    0x2722: (S1C, "S2KIT", "Broadlink"),
    0x4ead: (hysen, "HY02B05H", "Hysen"),
    0x4e4d: (dooya, "DT360E-45/20", "Dooya"),
    0x51e3: (bg1, "BG800/BG900", "BG Electrical"),
}


def gendevice(
        dev_type: int,
        host: Tuple[str, int],
        mac: Union[bytes, str],
        name: str = None,
        is_locked: bool = None,
) -> device:
    """Generate a device."""
    try:
        dev_class, model, manufacturer = SUPPORTED_TYPES[dev_type]

    except KeyError:
        return device(host, mac, dev_type, name=name, is_locked=is_locked)

    return dev_class(
        host,
        mac,
        dev_type,
        name=name,
        model=model,
        manufacturer=manufacturer,
        is_locked=is_locked,
    )


def hello(
        host: str,
        port: int = 80,
        timeout: int = 10,
        local_ip_address: str = None,
) -> device:
    """Direct device discovery.

    Useful if the device is locked.
    """
    try:
        return next(xdiscover(timeout, local_ip_address, host, port))
    except StopIteration:
        raise exception(-4000)  # Network timeout.


def discover(
        timeout: int = 10,
        local_ip_address: str = None,
        discover_ip_address: str = '255.255.255.255',
        discover_ip_port: int = 80,
) -> List[device]:
    """Discover devices connected to the local network."""
    responses = scan(
        timeout, local_ip_address, discover_ip_address, discover_ip_port
    )
    return [gendevice(*resp) for resp in responses]


def xdiscover(
        timeout: int = 10,
        local_ip_address: str = None,
        discover_ip_address: str = '255.255.255.255',
        discover_ip_port: int = 80,
) -> Generator[device, None, None]:
    """Discover devices connected to the local network.

    This function returns a generator that yields devices instantly.
    """
    responses = scan(
        timeout, local_ip_address, discover_ip_address, discover_ip_port
    )
    for resp in responses:
        yield gendevice(*resp)


# Setup a new Broadlink device via AP Mode. Review the README to see how to enter AP Mode.
# Only tested with Broadlink RM3 Mini (Blackbean)
def setup(ssid: str, password: str, security_mode: int) -> None:
    """Set up a new Broadlink device via AP mode."""
    # Security mode options are (0 - none, 1 = WEP, 2 = WPA1, 3 = WPA2, 4 = WPA1/2)
    payload = bytearray(0x88)
    payload[0x26] = 0x14  # This seems to always be set to 14
    # Add the SSID to the payload
    ssid_start = 68
    ssid_length = 0
    for letter in ssid:
        payload[(ssid_start + ssid_length)] = ord(letter)
        ssid_length += 1
    # Add the WiFi password to the payload
    pass_start = 100
    pass_length = 0
    for letter in password:
        payload[(pass_start + pass_length)] = ord(letter)
        pass_length += 1

    payload[0x84] = ssid_length  # Character length of SSID
    payload[0x85] = pass_length  # Character length of password
    payload[0x86] = security_mode  # Type of encryption

    checksum = sum(payload, 0xbeaf) & 0xffff
    payload[0x20] = checksum & 0xff  # Checksum 1 position
    payload[0x21] = checksum >> 8  # Checksum 2 position

    sock = socket.socket(socket.AF_INET,  # Internet
                         socket.SOCK_DGRAM)  # UDP
    sock.setsockopt(socket.SOL_SOCKET, socket.SO_REUSEADDR, 1)
    sock.setsockopt(socket.SOL_SOCKET, socket.SO_BROADCAST, 1)
    sock.sendto(payload, ('255.255.255.255', 80))
    sock.close()<|MERGE_RESOLUTION|>--- conflicted
+++ resolved
@@ -41,11 +41,8 @@
     0x9479: (sp2, "SP3S-US", "Broadlink"),
     0x947a: (sp2, "SP3S-EU", "Broadlink"),
     0x7579: (sp4, "SP4L-EU", "Broadlink"),
-<<<<<<< HEAD
     0x7583: (sp4, "SP mini 3", "Broadlink (OEM)"),
-=======
     0x7d11: (sp4, "SP mini 3", "Broadlink (OEM)"),
->>>>>>> f11d825e
     0x2712: (rm, "RM pro/pro+", "Broadlink"),
     0x272a: (rm, "RM pro", "Broadlink"),
     0x2737: (rm, "RM mini 3", "Broadlink"),
