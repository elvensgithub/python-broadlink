--- conflicted
+++ resolved
@@ -336,11 +336,7 @@
             with socket.socket(socket.AF_INET, socket.SOCK_DGRAM) as conn:
                 while True:
                     time_left = timeout - (time.time() - start_time)
-<<<<<<< HEAD
-                    conn.settimeout(min(3, time_left))
-=======
                     conn.settimeout(min(5, time_left))
->>>>>>> 668d7058
                     conn.sendto(packet, self.host)
 
                     try:
