--- conflicted
+++ resolved
@@ -76,11 +76,7 @@
     try:
         while (time.time() - start_time) < timeout:
             time_left = timeout - (time.time() - start_time)
-<<<<<<< HEAD
-            conn.settimeout(min((1, time_left)))
-=======
             conn.settimeout(min(1, time_left))
->>>>>>> dc1bb158
             conn.sendto(packet, (discover_ip_address, discover_ip_port))
 
             while True:
@@ -341,17 +337,10 @@
             with socket.socket(socket.AF_INET, socket.SOCK_DGRAM) as conn:
                 while True:
                     time_left = timeout - (time.time() - start_time)
-<<<<<<< HEAD
-                    conn.settimeout(min((3, time_left)))
-
-                    try:
-                        conn.sendto(packet, self.host)
-=======
                     conn.settimeout(min(3, time_left))
                     conn.sendto(packet, self.host)
 
                     try:
->>>>>>> dc1bb158
                         resp, _ = conn.recvfrom(2048)
                         break
                     except socket.timeout:
